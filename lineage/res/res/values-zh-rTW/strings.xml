<?xml version="1.0" encoding="utf-8"?>
<!--Generated by crowdin.com-->
<!--
     Copyright (C) 2015 The CyanogenMod Project
               (C) 2017 The LineageOS Project

     Licensed under the Apache License, Version 2.0 (the "License");
     you may not use this file except in compliance with the License.
     You may obtain a copy of the License at

          http://www.apache.org/licenses/LICENSE-2.0

     Unless required by applicable law or agreed to in writing, software
     distributed under the License is distributed on an "AS IS" BASIS,
     WITHOUT WARRANTIES OR CONDITIONS OF ANY KIND, either express or implied.
     See the License for the specific language governing permissions and
     limitations under the License.
-->
<resources xmlns:xliff="urn:oasis:names:tc:xliff:document:1.2">
    <!-- Label for the LineageOS system components when they are shown to the user. -->
<<<<<<< HEAD
    <!-- Labels for the MODIFY_PROFILES permission. -->
    <!-- Labels for the HARDWARE_ABSTRACTION_ACCESS permission. -->
    <!-- Labels for the WRITE_SETTINGS permission -->
    <!-- Labels for the WRITE_SECURE_SETTINGS permission -->
    <!-- Labels for the PROTECTED_APP permission. -->
    <!-- Labels for CHANGE_STYLE permission -->
    <!-- this is wrong, but google's package manager uses the android:description
         attribute as description for the runtime permission request dialog
         with non-default dangerous permissions -->
    <!-- Profiles -->
    <!-- Names of default profiles. -->
    <!-- Names of application groups. -->
    <!-- Name of wildcard profile. -->
    <!-- Performance profiles -->
    <!-- Performance profiles -->
    <!-- LiveDisplay strings -->
    <!-- Performance manager permission title -->
    <!-- Performance manager permission description -->
    <!-- Weather Service strings -->
    <!-- DataUsageProvider write permission title -->
    <!-- DataUsageProvider write permission description -->
    <!-- DataUsageProvider read permission title -->
    <!-- DataUsageProvider read permission description -->
    <!-- LiveDisplay manager permission -->
    <!-- LineageAudioService - observe session changes permission -->
    <!-- Privacy Guard -->
    <!-- Permissions used by remote preferences -->
    <!-- About device screen, build date -->
    <!-- About device screen, LineageOS API Level -->
    <!-- About device screen, LineageOS updates -->
    <!-- About device screen, LineageOS version -->
    <!-- About device screen, vendor security patch -->
    <!-- General purpose use "unknown" string -->
    <!-- Long-press back kill application -->
    <!-- Status bar network traffic monitor strings -->
    <!-- Accent colors -->
=======
    <string name="lineageos_system_label">LineageOS 系統</string>
    <!-- Labels for the MODIFY_PROFILES permission. -->
    <string name="permlab_modifyProfiles">修改系統設定檔</string>
    <string name="permdesc_modifyProfiles">允許應用程式修改系統設定檔。</string>
    <!-- Labels for the HARDWARE_ABSTRACTION_ACCESS permission. -->
    <string name="permlab_useHardwareFramework">使用硬體框架</string>
    <string name="permdesc_useHardwareFramework">允許應用程式存取 Lineage 硬體框架。</string>
    <!-- Labels for the WRITE_SETTINGS permission -->
    <string name="permlab_writeSettings">修改 Lineage 系統設定</string>
    <string name="permdesc_writeSettings">允許應用程式修改 Lineage 系統設定。</string>
    <!-- Labels for the WRITE_SECURE_SETTINGS permission -->
    <string name="permlab_writeSecureSettings">修改 Lineage 系統安全設定</string>
    <string name="permdesc_writeSecureSettings">允許應用程式修改 Lineage 系統安全設定。僅供偵錯使用。</string>
    <!-- Labels for the PROTECTED_APP permission. -->
    <string name="permlab_protectedApp">新增或移除受保護的應用程式</string>
    <string name="permdesc_protectedApp">允許應用程式標示其他應用程式為受保護並將其鎖定。</string>
    <!-- Labels for CHANGE_STYLE permission -->
    <string name="permlab_changeStyle">更改系統樣式</string>
    <!-- this is wrong, but google's package manager uses the android:description
         attribute as description for the runtime permission request dialog
         with non-default dangerous permissions -->
    <string name="permdesc_changeStyle">自訂系統色彩</string>
    <!-- Profiles -->
    <!-- Names of default profiles. -->
    <string name="profileNameDefault">預設</string>
    <string name="profileNameWork">工作</string>
    <string name="profileNameHome">住家</string>
    <string name="profileNameSilent">安靜</string>
    <string name="profileNameNight">夜間</string>
    <string name="profileNameAutomobile">汽車</string>
    <!-- Names of application groups. -->
    <string name="profileGroupPhone">電話</string>
    <string name="profileGroupCalendar">日曆</string>
    <string name="profileGroupGmail">Gmail</string>
    <string name="profileGroupEmail">電子郵件</string>
    <string name="profileGroupSMS">簡訊</string>
    <!-- Name of wildcard profile. -->
    <string name="wildcardProfile">其他</string>
    <!-- Performance profiles -->
    <string name="perf_profile_pwrsv">省電</string>
    <string name="perf_profile_bal">平衡</string>
    <string name="perf_profile_perf">效能</string>
    <string name="perf_profile_bias_power">效率</string>
    <string name="perf_profile_bias_perf">快速</string>
    <!-- Performance profiles -->
    <string name="perf_profile_pwrsv_summary">最大省電，降低裝置效能</string>
    <string name="perf_profile_bal_summary">在效能與電量消耗之間取得平衡</string>
    <string name="perf_profile_perf_summary">高效能模式，電量消耗不屬於主要考量時適用於需要低延遲與高使用量的應用程式</string>
    <string name="perf_profile_bias_power_summary">省電優先模式，限制 CPU 功率與改善電量消耗，可能會帶來較高延遲</string>
    <string name="perf_profile_bias_perf_summary">效能優先模式，稍微提高電量消耗即可降低延遲</string>
    <!-- LiveDisplay strings -->
    <string name="live_display_auto">自動</string>
    <string name="live_display_auto_summary">依日夜週期自動調節螢幕色溫</string>
    <string name="live_display_off">關閉</string>
    <string name="live_display_off_summary">停用所有調整</string>
    <string name="live_display_day">日間</string>
    <string name="live_display_day_summary">僅限使用日間設定</string>
    <string name="live_display_night">夜間</string>
    <string name="live_display_night_summary">僅限使用夜間設定</string>
    <string name="live_display_outdoor">戶外 (陽光)</string>
    <string name="live_display_outdoor_summary">僅限使用戶外設定</string>
    <string name="live_display_hint">LiveDisplay 可以幫助減少眼睛疲勞及睡前使用造成的不適。按一下此處來試試！</string>
    <string name="accessibility_quick_settings_live_display_off">LiveDisplay 關閉</string>
    <string name="accessibility_quick_settings_live_display_auto">LiveDisplay：自動模式</string>
    <string name="accessibility_quick_settings_live_display_day">LiveDisplay：日間模式</string>
    <string name="accessibility_quick_settings_live_display_night">LiveDisplay：夜間模式</string>
    <string name="accessibility_quick_settings_live_display_outdoor">LiveDisplay：戶外模式</string>
    <string name="accessibility_quick_settings_live_display_changed_off">LiveDisplay 已關閉</string>
    <string name="accessibility_quick_settings_live_display_changed_auto">LiveDisplay 已變更為自動模式</string>
    <string name="accessibility_quick_settings_live_display_changed_day">LiveDisplay 已變更為日間模式</string>
    <string name="accessibility_quick_settings_live_display_changed_night">LiveDisplay 已變更為夜間模式</string>
    <string name="accessibility_quick_settings_live_display_changed_outdoor">LiveDisplay 已變更為戶外模式</string>
    <!-- Performance manager permission title -->
    <string name="permlab_perfAccess">存取效能管理員</string>
    <!-- Performance manager permission description -->
    <string name="permdesc_perfAccessDesc">允許應用程式存取效能服務 。一般應用程式不需使用。</string>
    <!-- Weather Service strings -->
    <string name="permlab_weather_read">讀取天氣資料</string>
    <string name="permdesc_weather_read">允許應用程式從天氣資訊供應商讀取資料內容</string>
    <string name="permlab_weather_write">更新天氣</string>
    <string name="permdesc_weather_write">允許應用程式更新天氣資訊提供者的內容。</string>
    <string name="permlab_weather_bind">綁定為天氣資訊供應商服務</string>
    <string name="permdesc_weather_bind">允許應用程式辨識為天氣供應商服務。</string>
    <string name="permlab_weather_access_mgr">存取氣象服務</string>
    <string name="permdesc_weather_access_mgr">允許應用程式存取氣象服務 。一般應用程式不需使用。</string>
    <!-- DataUsageProvider write permission title -->
    <string name="permlab_dataUsageWrite">修改數據使用量資料庫</string>
    <!-- DataUsageProvider write permission description -->
    <string name="permdesc_dataUsageWrite">允許應用程式更新數據使用量資料庫內容。</string>
    <!-- DataUsageProvider read permission title -->
    <string name="permlab_dataUsageRead">讀取數據使用量資料庫</string>
    <!-- DataUsageProvider read permission description -->
    <string name="permdesc_dataUsageRead">允許應用程式讀取數據使用量資料庫內容。</string>
    <!-- LiveDisplay manager permission -->
    <string name="permlab_manageLiveDisplay">管理 LiveDisplay 設定</string>
    <string name="permdesc_manageLiveDisplay">允許應用程式設定進階顯示配置</string>
    <!-- LineageAudioService - observe session changes permission -->
    <string name="permlab_observe_audio_sessions">觀察音訊會話變動</string>
    <string name="permdesc_observe_audio_sessions">允許應用程式觀察音訊串流的建立和銷毀。</string>
    <!-- Privacy Guard -->
    <string name="privacy_guard_manager_title">隱私守衛</string>
    <!-- Permissions used by remote preferences -->
    <string name="permlab_manageRemotePrefs">管理遠端設定</string>
    <string name="permdesc_manageRemotePrefs">允許應用程式管理遠端設定</string>
    <!-- About device screen, build date -->
    <string name="build_date">編譯日期</string>
    <!-- About device screen, LineageOS API Level -->
    <string name="lineage_api_level">LineageOS API 等級</string>
    <!-- About device screen, LineageOS updates -->
    <string name="lineage_updates">LineageOS 更新</string>
    <!-- About device screen, LineageOS version -->
    <string name="lineage_version">LineageOS 版本</string>
    <!-- About device screen, vendor security patch -->
    <string name="lineage_vendor_security_patch">供應商安全性修補程式等級</string>
    <!-- General purpose use "unknown" string -->
    <string name="unknown">未知</string>
    <!-- Long-press back kill application -->
    <string name="app_killed_message">已強制結束應用程式</string>
    <!-- Status bar network traffic monitor strings -->
    <string name="kilobitspersecond_short">kb/s</string>
    <string name="megabitspersecond_short">Mb/s</string>
    <string name="kilobytespersecond_short">kB/s</string>
    <string name="megabytespersecond_short">MB/s</string>
    <!-- Accent colors -->
    <string name="accent_black">碳黑</string>
    <string name="accent_blue">藍莓藍</string>
    <string name="accent_brown">可可棕</string>
    <string name="accent_cyan">青色</string>
    <string name="accent_green">森林綠</string>
    <string name="accent_orange">南瓜橘</string>
    <string name="accent_pink">櫻桃紅</string>
    <string name="accent_purple">薰衣草紫</string>
    <string name="accent_red">番茄紅</string>
    <string name="accent_yellow">香蕉黃</string>
>>>>>>> c9f1d674
    <!-- Trust interface -->
    <!-- This string will be referenced from other apps when they're referring to the Trust interface.
         Trust is a feature name, it's not suggested to translate this unless there are conflicts due
         to a different meaning of the word "trust" in your language -->
<<<<<<< HEAD
=======
    <string name="trust_feature_name">信任</string>
    <string name="permlab_trustInterface">存取信任介面</string>
    <string name="permdesc_trustInterface">允許應用程式顯示信任的警告與建議</string>
    <string name="trust_notification_channel">信任警告</string>
    <string name="trust_notification_title_security">信任 \u2022 系統安全性</string>
    <string name="trust_notification_content_selinux">SELinux 未在執行工作，您的安全性已被削弱</string>
    <string name="trust_notification_title_root">信任 \u2022 Root 存取</string>
    <string name="trust_notification_content_root">有應用程式正在使用 Root 權限</string>
    <string name="trust_notification_content_keys">此版本使用公開金鑰簽名</string>
    <string name="trust_notification_title_onboarding">探索信任</string>
    <string name="trust_notification_content_onboarding">了解如何確保您的裝置安全</string>
    <string name="trust_notification_action_manage">管理警告</string>
>>>>>>> c9f1d674
</resources><|MERGE_RESOLUTION|>--- conflicted
+++ resolved
@@ -18,44 +18,6 @@
 -->
 <resources xmlns:xliff="urn:oasis:names:tc:xliff:document:1.2">
     <!-- Label for the LineageOS system components when they are shown to the user. -->
-<<<<<<< HEAD
-    <!-- Labels for the MODIFY_PROFILES permission. -->
-    <!-- Labels for the HARDWARE_ABSTRACTION_ACCESS permission. -->
-    <!-- Labels for the WRITE_SETTINGS permission -->
-    <!-- Labels for the WRITE_SECURE_SETTINGS permission -->
-    <!-- Labels for the PROTECTED_APP permission. -->
-    <!-- Labels for CHANGE_STYLE permission -->
-    <!-- this is wrong, but google's package manager uses the android:description
-         attribute as description for the runtime permission request dialog
-         with non-default dangerous permissions -->
-    <!-- Profiles -->
-    <!-- Names of default profiles. -->
-    <!-- Names of application groups. -->
-    <!-- Name of wildcard profile. -->
-    <!-- Performance profiles -->
-    <!-- Performance profiles -->
-    <!-- LiveDisplay strings -->
-    <!-- Performance manager permission title -->
-    <!-- Performance manager permission description -->
-    <!-- Weather Service strings -->
-    <!-- DataUsageProvider write permission title -->
-    <!-- DataUsageProvider write permission description -->
-    <!-- DataUsageProvider read permission title -->
-    <!-- DataUsageProvider read permission description -->
-    <!-- LiveDisplay manager permission -->
-    <!-- LineageAudioService - observe session changes permission -->
-    <!-- Privacy Guard -->
-    <!-- Permissions used by remote preferences -->
-    <!-- About device screen, build date -->
-    <!-- About device screen, LineageOS API Level -->
-    <!-- About device screen, LineageOS updates -->
-    <!-- About device screen, LineageOS version -->
-    <!-- About device screen, vendor security patch -->
-    <!-- General purpose use "unknown" string -->
-    <!-- Long-press back kill application -->
-    <!-- Status bar network traffic monitor strings -->
-    <!-- Accent colors -->
-=======
     <string name="lineageos_system_label">LineageOS 系統</string>
     <!-- Labels for the MODIFY_PROFILES permission. -->
     <string name="permlab_modifyProfiles">修改系統設定檔</string>
@@ -179,7 +141,7 @@
     <string name="megabitspersecond_short">Mb/s</string>
     <string name="kilobytespersecond_short">kB/s</string>
     <string name="megabytespersecond_short">MB/s</string>
-    <!-- Accent colors -->
+    <!-- Accent colors 
     <string name="accent_black">碳黑</string>
     <string name="accent_blue">藍莓藍</string>
     <string name="accent_brown">可可棕</string>
@@ -189,14 +151,11 @@
     <string name="accent_pink">櫻桃紅</string>
     <string name="accent_purple">薰衣草紫</string>
     <string name="accent_red">番茄紅</string>
-    <string name="accent_yellow">香蕉黃</string>
->>>>>>> c9f1d674
+    <string name="accent_yellow">香蕉黃</string>-->
     <!-- Trust interface -->
     <!-- This string will be referenced from other apps when they're referring to the Trust interface.
          Trust is a feature name, it's not suggested to translate this unless there are conflicts due
          to a different meaning of the word "trust" in your language -->
-<<<<<<< HEAD
-=======
     <string name="trust_feature_name">信任</string>
     <string name="permlab_trustInterface">存取信任介面</string>
     <string name="permdesc_trustInterface">允許應用程式顯示信任的警告與建議</string>
@@ -209,5 +168,4 @@
     <string name="trust_notification_title_onboarding">探索信任</string>
     <string name="trust_notification_content_onboarding">了解如何確保您的裝置安全</string>
     <string name="trust_notification_action_manage">管理警告</string>
->>>>>>> c9f1d674
 </resources>